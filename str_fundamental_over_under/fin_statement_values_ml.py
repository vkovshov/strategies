import sys
import os
sys.path.append(os.path.abspath('../../fin_data'))
from utils.postgresql_conn import get_session
from utils.postgresql_tables import (FinancialStatementLine, FinancialStatementLineAlias, 
                                     FinancialStatementFact, CompanyDailyMetric)
from utils.helper_functions import get_test_universe_tickers, get_ticker_sector_data
from utils.date_functions import test_universe_dates
from utils.postgresql_data_query import get_company_ids
import pandas as pd
from datetime import datetime, timedelta
from sqlalchemy import func, and_, select
import time
import logging
import boto3
import io
from contextlib import contextmanager
from botocore.exceptions import BotoCoreError, ClientError

# Set up logging
logging.basicConfig(level=logging.INFO)
logger = logging.getLogger(__name__)

# Define the line IDs for balance sheet, cash flow, and income statement
bs_ids = [37, 39, 40, 45, 49, 51, 52, 55, 56, 59, 60]
cf_ids = [25, 26, 27, 30, 34, 83]
is_ids = [1, 2, 3, 4, 5, 7, 10, 12, 18, 20, 23]

reverse_sign_tags = ['cor', 'sgna', 'rnd', 'intexp', 'taxexp', 'depamor', 
                     'payables', 'debtc', 'debtnc', 'debt']  # tags to be reversed

exclude_ids = {19, 20, 23}  # IDs to be excluded from division

BATCH_SIZE = 100  # Adjust the batch size as needed

# Context manager for session handling
@contextmanager
def session_scope():
    session = get_session()
    try:
        yield session
    finally:
        session.close()


def get_latest_balance_sheet(session, company_ids, data_start, dimension, bs_ids):
    all_values = []
    for i in range(0, len(company_ids), BATCH_SIZE):
        batch_ids = company_ids[i:i + BATCH_SIZE]
        subquery = select(
            FinancialStatementFact.company_id,
            FinancialStatementFact.financial_statement_line_id,
            func.max(FinancialStatementFact.calendar_date).label('max_date')
        ).filter(
            and_(
                FinancialStatementFact.company_id.in_(batch_ids),
                FinancialStatementFact.financial_statement_line_id.in_(bs_ids),
                FinancialStatementFact.dimension == dimension,
                FinancialStatementFact.calendar_date >= data_start
            )
        ).group_by(
            FinancialStatementFact.company_id,
            FinancialStatementFact.financial_statement_line_id
        ).subquery()

        stmt = select(
            FinancialStatementFact.company_id,
            FinancialStatementFact.financial_statement_line_id,
            FinancialStatementFact.calendar_date,
            FinancialStatementFact.value
        ).join(
            subquery,
            and_(
                FinancialStatementFact.company_id == subquery.c.company_id,
                FinancialStatementFact.financial_statement_line_id == subquery.c.financial_statement_line_id,
                FinancialStatementFact.calendar_date == subquery.c.max_date
            )
        ).distinct()

        try:
            results = session.execute(stmt).fetchall()
            all_values.extend(results)
        except Exception as e:
            logger.error(f"Failed to execute balance sheet query: {e}")
            continue  # Skip this batch in case of query failure

    return all_values


def get_latest_4_quarters_sum(session, company_ids, data_start, dimension, line_ids):
    all_values = []
    for i in range(0, len(company_ids), BATCH_SIZE):
        batch_ids = company_ids[i:i + BATCH_SIZE]
        subquery = select(
            FinancialStatementFact.company_id,
            FinancialStatementFact.financial_statement_line_id,
            FinancialStatementFact.calendar_date,
            FinancialStatementFact.value,
            func.row_number().over(
                partition_by=[FinancialStatementFact.company_id, FinancialStatementFact.financial_statement_line_id],
                order_by=[FinancialStatementFact.calendar_date.desc()]
            ).label('row_num')
        ).filter(
            and_(
                FinancialStatementFact.company_id.in_(batch_ids),
                FinancialStatementFact.financial_statement_line_id.in_(line_ids),
                FinancialStatementFact.dimension == dimension,
                FinancialStatementFact.calendar_date >= data_start
            )
        ).subquery()

        stmt = select(
            subquery.c.company_id,
            subquery.c.financial_statement_line_id,
            func.sum(subquery.c.value).label('sum_value')
        ).filter(
            subquery.c.row_num <= 4
        ).group_by(
            subquery.c.company_id,
            subquery.c.financial_statement_line_id
        )

        try:
            results = session.execute(stmt).fetchall()
            all_values.extend(results)
        except Exception as e:
            logger.error(f"Failed to execute 4 quarters sum query: {e}")
            continue  # Skip this batch in case of query failure

    return all_values


def get_latest_capitalization(session, company_ids, data_start):
    all_values = []
    for i in range(0, len(company_ids), BATCH_SIZE):
        batch_ids = company_ids[i:i + BATCH_SIZE]
        subquery = select(
            CompanyDailyMetric.company_id,
            func.max(CompanyDailyMetric.date).label('max_date')
        ).filter(
            and_(
                CompanyDailyMetric.company_id.in_(batch_ids),
                CompanyDailyMetric.date >= data_start
            )
        ).group_by(
            CompanyDailyMetric.company_id
        ).subquery()

        stmt = select(
            CompanyDailyMetric.company_id,
            CompanyDailyMetric.market_cap,
            CompanyDailyMetric.date
        ).join(
            subquery,
            and_(
                CompanyDailyMetric.company_id == subquery.c.company_id,
                CompanyDailyMetric.date == subquery.c.max_date
            )
        )

        try:
            results = session.execute(stmt).fetchall()
            all_values.extend(results)
        except Exception as e:
            logger.error(f"Failed to execute capitalization query: {e}")
            continue  # Skip this batch in case of query failure

    return all_values


def ensure_s3_directory_exists(s3_client, bucket, prefix):
    """
    Ensures the directory (prefix) exists in S3 by checking if any objects exist with the given prefix.
    If the prefix does not exist, create a placeholder file to make the directory.
    """
    response = s3_client.list_objects_v2(Bucket=bucket, Prefix=prefix, Delimiter='/')
    
    # If no objects exist in this prefix, we create a placeholder to make the directory
    if 'Contents' not in response:
        placeholder_key = f"{prefix}placeholder.txt"
        s3_client.put_object(Bucket=bucket, Key=placeholder_key, Body='This is a placeholder to create the directory.')
        logger.info(f'Created S3 directory with placeholder: {bucket}/{placeholder_key}')
    else:
        logger.info(f'S3 directory exists: {bucket}/{prefix}')


def save_local(final_df, file_name):
    """
    Saves the data locally in the specified path.
    """
    local_save_path = os.getenv('LOCAL_SAVE_PATH', '/Users/VadimKovshov/Dropbox/INVESTMENTS/EVALUTE/STOCKS/MODEL_OUTPUTS/FUNDAMENTAL_OVER_UNDER/DATA/')
    file_path = os.path.join(local_save_path, file_name)
    
    # Save the DataFrame locally
    final_df.to_csv(file_path, index=False)
    logger.info(f'Saved locally: {file_path}')
    return file_path


def main(start_date=None, end_date=None, exclude_financial_sector=False, reverse_sign_tags=None,
         currency_reporting='USD', dimension='arq', save_to_s3=False, s3_bucket_name=None, s3_output=None):
    """
    Processes financial statements for all companies in a 'test_universe' for each 'effective_date' 
    and saves the data either locally or to an S3 bucket for each date in the range.
    """
    if not end_date:
        end_date = datetime.now().date()
    if not start_date:
        start_date = end_date

    logger.info(f"Processing test universe between {start_date} and {end_date}")

    with session_scope() as session:
        start_time = time.time()

        tu_dates = test_universe_dates(start_date=start_date, end_date=end_date)
        if not tu_dates:
            logger.warning(f"No test universe dates found between {start_date} and {end_date}.")
            return None

        logger.info(f'Test universe dates: {", ".join(tu_date.strftime("%Y-%m-%d") for tu_date in tu_dates)}')

        final_dfs = []
        all_data = []  # Initialize all_data only once before the loop

        for tu_date in tu_dates:
            logger.info(f"Processing data for {tu_date.strftime('%Y-%m-%d')}")

            data_start = tu_date - timedelta(days=19 * 30)

            tickers = get_test_universe_tickers(session, date=tu_date, currency_reporting=currency_reporting)
            logger.info(f'Tickers in test_universe: {len(tickers)}')

            ticker_sector_data = get_ticker_sector_data(session, tickers)

            if exclude_financial_sector:
                tickers = [
                    ticker for ticker in tickers
                    if ticker_sector_data.get(ticker) and ticker_sector_data.get(ticker).strip().lower() != 'financial services'
                ]

            logger.info(f'Tickers after sector exclusion: {len(tickers)}')

            cids_dict = get_company_ids(tickers, return_type='dict')
            company_ids = list(cids_dict.values())

            line_aliases = session.query(
                FinancialStatementLine.id,
                FinancialStatementLine.tag,
                FinancialStatementLine.name,
                FinancialStatementLineAlias.alias
            ).join(
                FinancialStatementLineAlias,
                FinancialStatementLine.id == FinancialStatementLineAlias.financial_statement_line_id
            ).all()

            line_details = {x[0]: [x[1], x[2], x[3]] for x in line_aliases}

            market_cap_values = get_latest_capitalization(session, company_ids, data_start)
            balance_sheet_values = get_latest_balance_sheet(session, company_ids, data_start, dimension, bs_ids)
            income_values = get_latest_4_quarters_sum(session, company_ids, data_start, dimension, is_ids)
            cash_flow_values = get_latest_4_quarters_sum(session, company_ids, data_start, dimension, cf_ids)

            for ticker, cid in cids_dict.items():
                data = []
                processed_line_ids = set()

                market_cap = next((val[1] for val in market_cap_values if val[0] == cid), None)
                if market_cap is not None:
                    data.append(['market_cap', market_cap])

                for val in balance_sheet_values:
                    if val[0] == cid and val[1] not in processed_line_ids:
                        _, fsl_id, date, value = val
                        if fsl_id not in exclude_ids:
                            value /= 1000000
                        data.append([line_details[fsl_id][0], value])
                        processed_line_ids.add(fsl_id)

                for val in income_values + cash_flow_values:
                    if val[0] == cid and val[1] not in processed_line_ids:
                        _, fsl_id, sum_value = val
                        if fsl_id not in exclude_ids:
                            sum_value /= 1000000
                        data.append([line_details[fsl_id][0], sum_value])
                        processed_line_ids.add(fsl_id)
                
                calendar_date = next((val[2] for val in balance_sheet_values if val[0] == cid), None)
                data.insert(0, ['caldate', calendar_date])
                data.insert(0, ['ticker', ticker])
                data.insert(0, ['compid', cid])

                df = pd.DataFrame(data, columns=['tag', 'value'])
                df = df.set_index('tag').transpose()

                if reverse_sign_tags:
                    # Reverse the sign only for the columns present in df
                    cols_to_reverse = [col for col in df.columns if col in reverse_sign_tags]
                    df[cols_to_reverse] *= -1

                if df['caldate'].notnull().all():
                    all_data.append(df)

        if all_data:
            final_df = pd.concat(all_data, axis=0, ignore_index=True)

            sector_df = pd.DataFrame(list(ticker_sector_data.items()), columns=['ticker', 'sector'])
            final_df = final_df.merge(sector_df, on='ticker', how='left')

            final_dfs.append(final_df)

<<<<<<< HEAD
            file_name = f'aggregated_fin_statements_{start_date.strftime("%Y%m%d")}_{end_date.strftime("%Y%m%d")}.csv'
=======
            file_name = f'aggregated_fin_statements_{tu_date.strftime("%Y%m%d")}.csv'
>>>>>>> c39f41fa

            if save_to_s3:
                s3_output_path = s3_output if s3_output else 'machine-learning/model_output/fundamental/ts_regressor/data/'
                
                s3 = boto3.client('s3', region_name='eu-central-1')
                ensure_s3_directory_exists(s3, s3_bucket_name, s3_output_path)
<<<<<<< HEAD
                s3_data_path = f"{s3_output_path}{file_name}"  # Use forward slashes for S3 paths
=======
                s3_data_path = os.path.join(s3_output_path, file_name)
>>>>>>> c39f41fa
                
                csv_buffer = io.StringIO()
                final_df.to_csv(csv_buffer, index=False)
                csv_buffer.seek(0)

                try:
                    s3.put_object(Bucket=s3_bucket_name, Key=s3_data_path, Body=csv_buffer.getvalue())
                    logger.info(f'File uploaded to S3: {s3_bucket_name}/{s3_data_path}, {time.time() - start_time} seconds')
                except (BotoCoreError, ClientError) as e:
                    logger.error(f"Failed to upload to S3: {e}")
            else:
                save_local(final_df, file_name)
        else:
<<<<<<< HEAD
            logger.warning(f"No data to process between {start_date} and {end_date}.")
=======
            logger.warning(f"No data to process for date: {tu_date.strftime('%Y-%m-%d')}")
>>>>>>> c39f41fa

        logger.info(f"Completed processing for all dates between {start_date} and {end_date}.")

    return final_dfs if final_dfs else None


if __name__ == '__main__':
    start_time = time.time()

<<<<<<< HEAD
    extract = main(start_date='2024-08-03', end_date='2024-10-03', reverse_sign_tags=reverse_sign_tags, 
=======
    extract = main(start_date='2024-10-03', end_date='2024-10-03', reverse_sign_tags=reverse_sign_tags, 
>>>>>>> c39f41fa
                   save_to_s3=False, s3_bucket_name='machine-learning-evlt', s3_output=None)
    
    logger.info(f'Total time: {time.time() - start_time} seconds')<|MERGE_RESOLUTION|>--- conflicted
+++ resolved
@@ -309,22 +309,14 @@
 
             final_dfs.append(final_df)
 
-<<<<<<< HEAD
-            file_name = f'aggregated_fin_statements_{start_date.strftime("%Y%m%d")}_{end_date.strftime("%Y%m%d")}.csv'
-=======
             file_name = f'aggregated_fin_statements_{tu_date.strftime("%Y%m%d")}.csv'
->>>>>>> c39f41fa
 
             if save_to_s3:
                 s3_output_path = s3_output if s3_output else 'machine-learning/model_output/fundamental/ts_regressor/data/'
                 
                 s3 = boto3.client('s3', region_name='eu-central-1')
                 ensure_s3_directory_exists(s3, s3_bucket_name, s3_output_path)
-<<<<<<< HEAD
-                s3_data_path = f"{s3_output_path}{file_name}"  # Use forward slashes for S3 paths
-=======
                 s3_data_path = os.path.join(s3_output_path, file_name)
->>>>>>> c39f41fa
                 
                 csv_buffer = io.StringIO()
                 final_df.to_csv(csv_buffer, index=False)
@@ -338,11 +330,7 @@
             else:
                 save_local(final_df, file_name)
         else:
-<<<<<<< HEAD
             logger.warning(f"No data to process between {start_date} and {end_date}.")
-=======
-            logger.warning(f"No data to process for date: {tu_date.strftime('%Y-%m-%d')}")
->>>>>>> c39f41fa
 
         logger.info(f"Completed processing for all dates between {start_date} and {end_date}.")
 
@@ -352,11 +340,7 @@
 if __name__ == '__main__':
     start_time = time.time()
 
-<<<<<<< HEAD
     extract = main(start_date='2024-08-03', end_date='2024-10-03', reverse_sign_tags=reverse_sign_tags, 
-=======
-    extract = main(start_date='2024-10-03', end_date='2024-10-03', reverse_sign_tags=reverse_sign_tags, 
->>>>>>> c39f41fa
                    save_to_s3=False, s3_bucket_name='machine-learning-evlt', s3_output=None)
     
     logger.info(f'Total time: {time.time() - start_time} seconds')